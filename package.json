{
  "name": "stellar-fw",
  "author": "Gil Mendes <gil00mendes@gmail.com>",
  "version": "1.2.0",
  "description": "A modular Web framework based on actions, to create Web APIs easily",
  "keywords": [
    "api",
    "web framework",
    "stellar",
    "rest",
    "http",
    "https",
    "tcp",
    "action",
    "task",
    "websocket"
  ],
  "scripts": {
    "dev": "rm -rf ./dist && babel --watch --source-maps --out-dir ./dist/ ./src/",
    "build": "rm -rf ./dist && babel --out-dir ./dist/ ./src/",
    "test": "npm run lint && node test.js",
    "test:travis": "NODE_ENV=test ./node_modules/istanbul/lib/cli.js cover ./node_modules/.bin/_mocha",
    "coverage": "cat ./coverage/lcov.info | ./node_modules/coveralls/bin/coveralls.js",
    "lint": "eslint src"
  },
  "dependencies": {
    "async": "^2.5.0",
    "babel-polyfill": "^6.16.0",
    "bcrypt": "3.0.0",
    "bluebird": "^3.5.0",
    "browser_fingerprint": "1.0.4",
    "chalk": "^2.0.1",
    "etag": "^1.7.0",
    "fakeredis": "^2.0.0",
    "handlebars": "^4.0.6",
    "i18n": "^0.8.3",
    "ioredis": "^4.0.0",
    "is-running": "^2.1.0",
    "log": "^3.2.0",
    "mime": "^2.0.1",
    "node-resque": "^4.0.7",
    "primus": "^7.3.2",
    "qs": "^6.5.0",
    "sails-memory": "^0.10.7",
    "source-map-support": "^0.5.0",
    "st-formidable": "^1.0.18",
    "sywac": "^1.2.0",
    "then-fakeredis": "^2.0.1",
    "uglify-es": "^3.0.25",
    "uuid": "3.2.0",
    "waterline": "^0.11.6",
    "winston": "^2.1.1",
    "winston-daily-rotate-file": "^1.4.6",
    "ws": "^4.0.0"
  },
  "devDependencies": {
    "babel-cli": "^6.11.4",
    "babel-eslint": "^9.0.0",
    "babel-plugin-transform-async-to-generator": "^6.22.0",
    "babel-plugin-transform-class-properties": "^6.24.1",
    "babel-plugin-transform-es2015-modules-commonjs": "^6.24.1",
    "coveralls": "^3.0.0",
    "eslint": "^5.0.0",
    "eslint-config-standard": "^12.0.0",
    "eslint-plugin-import": "^2.7.0",
<<<<<<< HEAD
    "eslint-plugin-node": "^5.1.0",
    "eslint-plugin-promise": "^4.0.0",
    "eslint-plugin-standard": "^3.0.1",
=======
    "eslint-plugin-node": "^6.0.0",
    "eslint-plugin-promise": "^3.5.0",
    "eslint-plugin-standard": "^4.0.0",
>>>>>>> d3926166
    "istanbul": "^0.4.3",
    "mocha": "^3.4.1",
    "request": "2.87.0",
    "should": "^13.0.0"
  },
  "repository": {
    "type": "git",
    "url": "https://github.com/StellarFw/stellar"
  },
  "license": "MIT",
  "bugs": {
    "url": "https://github.com/StellarFw/stellar/issues"
  },
  "homepage": "https://stellar-framework.com",
  "engines": {
    "node": ">= 6.0.0",
    "npm": ">= 3.0.0"
  },
  "bin": {
    "stellar": "./bin/stellar"
  }
}<|MERGE_RESOLUTION|>--- conflicted
+++ resolved
@@ -63,15 +63,9 @@
     "eslint": "^5.0.0",
     "eslint-config-standard": "^12.0.0",
     "eslint-plugin-import": "^2.7.0",
-<<<<<<< HEAD
-    "eslint-plugin-node": "^5.1.0",
     "eslint-plugin-promise": "^4.0.0",
-    "eslint-plugin-standard": "^3.0.1",
-=======
     "eslint-plugin-node": "^6.0.0",
-    "eslint-plugin-promise": "^3.5.0",
     "eslint-plugin-standard": "^4.0.0",
->>>>>>> d3926166
     "istanbul": "^0.4.3",
     "mocha": "^3.4.1",
     "request": "2.87.0",
