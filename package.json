--- conflicted
+++ resolved
@@ -59,15 +59,9 @@
     "babel-plugin-transform-async-to-generator": "^6.22.0",
     "babel-plugin-transform-class-properties": "^6.24.1",
     "babel-plugin-transform-es2015-modules-commonjs": "^6.24.1",
-<<<<<<< HEAD
     "coveralls": "^3.0.0",
-    "eslint": "^4.2.0",
-    "eslint-config-standard": "^10.2.1",
-=======
-    "coveralls": "^2.11.9",
     "eslint": "^5.0.0",
     "eslint-config-standard": "^12.0.0",
->>>>>>> b905ddc3
     "eslint-plugin-import": "^2.7.0",
     "eslint-plugin-node": "^5.1.0",
     "eslint-plugin-promise": "^3.5.0",
