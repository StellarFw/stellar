{
  "name": "stellar-fw",
  "author": "Gil Mendes <gil00mendes@gmail.com>",
  "version": "1.4.6",
  "description": "A modular Web framework based on actions, to create Web APIs easily",
  "keywords": [
    "api",
    "web framework",
    "stellar",
    "rest",
    "http",
    "https",
    "tcp",
    "action",
    "task",
    "websocket"
  ],
  "scripts": {
    "dev": "rm -rf ./dist && babel --watch --source-maps --out-dir ./dist/ ./src/",
    "build": "rm -rf ./dist && babel --out-dir ./dist/ ./src/",
    "test": "node test.js",
    "test:travis": "NODE_ENV=test ./node_modules/istanbul/lib/cli.js cover ./test",
    "coverage": "cat ./coverage/lcov.info | ./node_modules/coveralls/bin/coveralls.js",
    "lint": "eslint src"
  },
  "dependencies": {
    "@babel/polyfill": "^7.0.0",
    "async": "^2.5.0",
    "bcrypt": "5.0.0",
    "bluebird": "^3.5.0",
    "browser_fingerprint": "1.0.4",
    "chalk": "^2.0.1",
    "etag": "^1.7.0",
    "fakeredis": "^2.0.0",
    "i18n": "^0.13.2",
    "ioredis": "^4.0.0",
    "is-running": "^2.1.0",
    "log": "^3.2.0",
    "mime": "^2.0.1",
    "mocha": "8.1.3",
    "node-resque": "^4.0.7",
    "primus": "7.3.4",
    "qs": "^6.5.0",
    "sails-disk": "1.0.0-12",
    "should": "^13.0.0",
    "source-map-support": "^0.5.0",
    "st-formidable": "^1.0.18",
    "sywac": "^1.2.0",
    "then-fakeredis": "^2.0.1",
    "uglify-es": "^3.0.25",
<<<<<<< HEAD
    "uuid": "3.4.0",
    "waterline": "0.11.12",
=======
    "uuid": "3.2.0",
    "waterline": "0.13.6",
>>>>>>> 3d4dfb3d
    "winston": "^2.1.1",
    "winston-daily-rotate-file": "^1.4.6",
    "ws": "^4.0.0"
  },
  "devDependencies": {
    "@babel/cli": "^7.0.0",
    "@babel/core": "^7.0.0",
    "@babel/eslint-parser": "7.11.4",
    "@babel/plugin-proposal-class-properties": "^7.0.0",
    "@babel/plugin-transform-async-to-generator": "^7.0.0",
    "@babel/plugin-transform-modules-commonjs": "^7.0.0",
    "coveralls": "^3.0.0",
    "eslint": "7.7.0",
    "eslint-plugin-import": "2.22.0",
    "eslint-plugin-node": "11.1.0",
    "istanbul": "^0.4.3",
    "request": "2.87.0"
  },
  "repository": {
    "type": "git",
    "url": "https://github.com/StellarFw/stellar"
  },
  "license": "MIT",
  "bugs": {
    "url": "https://github.com/StellarFw/stellar/issues"
  },
  "homepage": "https://stellar-framework.com",
  "engines": {
    "node": ">= 10.0.0",
    "npm": ">= 5.0.0"
  },
  "bin": {
    "stellar": "./bin/stellar"
  }
}<|MERGE_RESOLUTION|>--- conflicted
+++ resolved
@@ -48,13 +48,8 @@
     "sywac": "^1.2.0",
     "then-fakeredis": "^2.0.1",
     "uglify-es": "^3.0.25",
-<<<<<<< HEAD
     "uuid": "3.4.0",
-    "waterline": "0.11.12",
-=======
-    "uuid": "3.2.0",
     "waterline": "0.13.6",
->>>>>>> 3d4dfb3d
     "winston": "^2.1.1",
     "winston-daily-rotate-file": "^1.4.6",
     "ws": "^4.0.0"
