{
  "name": "stellar-fw",
  "author": "Gil Mendes <gil00mendes@gmail.com>",
  "version": "1.2.0",
  "description": "A modular Web framework based on actions, to create Web APIs easily",
  "keywords": [
    "api",
    "web framework",
    "stellar",
    "rest",
    "http",
    "https",
    "tcp",
    "action",
    "task",
    "websocket"
  ],
  "scripts": {
    "dev": "rm -rf ./dist && babel --watch --source-maps --out-dir ./dist/ ./src/",
    "build": "rm -rf ./dist && babel --out-dir ./dist/ ./src/",
    "test": "npm run lint && node test.js",
    "test:travis": "NODE_ENV=test ./node_modules/istanbul/lib/cli.js cover ./node_modules/.bin/_mocha",
    "coverage": "cat ./coverage/lcov.info | ./node_modules/coveralls/bin/coveralls.js",
    "lint": "eslint src"
  },
  "dependencies": {
    "async": "^2.5.0",
    "babel-polyfill": "^6.16.0",
    "bcrypt": "3.0.0",
    "bluebird": "^3.5.0",
    "browser_fingerprint": "1.0.4",
    "chalk": "^2.0.1",
    "etag": "^1.7.0",
    "fakeredis": "^2.0.0",
    "handlebars": "^4.0.6",
    "i18n": "^0.8.3",
    "ioredis": "^3.1.1",
    "is-running": "^2.1.0",
    "log": "^3.2.0",
    "mime": "^2.0.1",
    "node-resque": "^4.0.7",
    "primus": "^7.0.0",
    "qs": "^6.5.0",
    "sails-memory": "^0.10.7",
    "source-map-support": "^0.4.14",
    "st-formidable": "^1.0.18",
    "sywac": "^1.2.0",
    "then-fakeredis": "^2.0.1",
    "uglify-es": "^3.0.25",
    "uuid": "3.0.1",
    "waterline": "^0.11.6",
    "winston": "^2.1.1",
    "winston-daily-rotate-file": "^1.4.6",
    "ws": "^3.0.0"
  },
  "devDependencies": {
    "babel-cli": "^6.11.4",
    "babel-eslint": "^9.0.0",
    "babel-plugin-transform-async-to-generator": "^6.22.0",
    "babel-plugin-transform-class-properties": "^6.24.1",
    "babel-plugin-transform-es2015-modules-commonjs": "^6.24.1",
    "coveralls": "^2.11.9",
<<<<<<< HEAD
    "eslint": "^5.0.0",
    "eslint-config-standard": "^10.2.1",
=======
    "eslint": "^4.2.0",
    "eslint-config-standard": "^12.0.0",
>>>>>>> 7a5d912f
    "eslint-plugin-import": "^2.7.0",
    "eslint-plugin-node": "^5.1.0",
    "eslint-plugin-promise": "^3.5.0",
    "eslint-plugin-standard": "^4.0.0",
    "istanbul": "^0.4.3",
    "mocha": "^3.4.1",
    "request": "2.87.0",
    "should": "^13.0.0"
  },
  "repository": {
    "type": "git",
    "url": "https://github.com/StellarFw/stellar"
  },
  "license": "MIT",
  "bugs": {
    "url": "https://github.com/StellarFw/stellar/issues"
  },
  "homepage": "https://stellar-framework.com",
  "engines": {
    "node": ">= 6.0.0",
    "npm": ">= 3.0.0"
  },
  "bin": {
    "stellar": "./bin/stellar"
  }
}<|MERGE_RESOLUTION|>--- conflicted
+++ resolved
@@ -60,13 +60,8 @@
     "babel-plugin-transform-class-properties": "^6.24.1",
     "babel-plugin-transform-es2015-modules-commonjs": "^6.24.1",
     "coveralls": "^2.11.9",
-<<<<<<< HEAD
     "eslint": "^5.0.0",
-    "eslint-config-standard": "^10.2.1",
-=======
-    "eslint": "^4.2.0",
     "eslint-config-standard": "^12.0.0",
->>>>>>> 7a5d912f
     "eslint-plugin-import": "^2.7.0",
     "eslint-plugin-node": "^5.1.0",
     "eslint-plugin-promise": "^3.5.0",
